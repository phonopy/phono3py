#include <gtest/gtest.h>

extern "C" {
#include <math.h>

#include "gridsys.h"
#include "lagrid.h"
#include "utils.h"
}

// Point group operations of rutile {R^T}
const long rutile_rec_rotations[16][3][3] = {
    {{1, 0, 0}, {0, 1, 0}, {0, 0, 1}},    {{-1, 0, 0}, {0, -1, 0}, {0, 0, -1}},
    {{0, 1, 0}, {-1, 0, 0}, {0, 0, 1}},   {{0, -1, 0}, {1, 0, 0}, {0, 0, -1}},
    {{-1, 0, 0}, {0, -1, 0}, {0, 0, 1}},  {{1, 0, 0}, {0, 1, 0}, {0, 0, -1}},
    {{0, -1, 0}, {1, 0, 0}, {0, 0, 1}},   {{0, 1, 0}, {-1, 0, 0}, {0, 0, -1}},
    {{1, 0, 0}, {0, -1, 0}, {0, 0, -1}},  {{-1, 0, 0}, {0, 1, 0}, {0, 0, 1}},
    {{0, -1, 0}, {-1, 0, 0}, {0, 0, -1}}, {{0, 1, 0}, {1, 0, 0}, {0, 0, 1}},
    {{-1, 0, 0}, {0, 1, 0}, {0, 0, -1}},  {{1, 0, 0}, {0, -1, 0}, {0, 0, 1}},
    {{0, 1, 0}, {1, 0, 0}, {0, 0, -1}},   {{0, -1, 0}, {-1, 0, 0}, {0, 0, 1}}};

// Symmetry operations of rutile 1x1x2 {R}
const long rutile112_symmetry_operations[32][3][3] = {
    {{1, 0, 0}, {0, 1, 0}, {0, 0, 1}},    {{-1, 0, 0}, {0, -1, 0}, {0, 0, -1}},
    {{0, -1, 0}, {1, 0, 0}, {0, 0, 1}},   {{0, 1, 0}, {-1, 0, 0}, {0, 0, -1}},
    {{-1, 0, 0}, {0, -1, 0}, {0, 0, 1}},  {{1, 0, 0}, {0, 1, 0}, {0, 0, -1}},
    {{0, 1, 0}, {-1, 0, 0}, {0, 0, 1}},   {{0, -1, 0}, {1, 0, 0}, {0, 0, -1}},
    {{1, 0, 0}, {0, -1, 0}, {0, 0, -1}},  {{-1, 0, 0}, {0, 1, 0}, {0, 0, 1}},
    {{0, -1, 0}, {-1, 0, 0}, {0, 0, -1}}, {{0, 1, 0}, {1, 0, 0}, {0, 0, 1}},
    {{-1, 0, 0}, {0, 1, 0}, {0, 0, -1}},  {{1, 0, 0}, {0, -1, 0}, {0, 0, 1}},
    {{0, 1, 0}, {1, 0, 0}, {0, 0, -1}},   {{0, -1, 0}, {-1, 0, 0}, {0, 0, 1}},
    {{1, 0, 0}, {0, 1, 0}, {0, 0, 1}},    {{-1, 0, 0}, {0, -1, 0}, {0, 0, -1}},
    {{0, -1, 0}, {1, 0, 0}, {0, 0, 1}},   {{0, 1, 0}, {-1, 0, 0}, {0, 0, -1}},
    {{-1, 0, 0}, {0, -1, 0}, {0, 0, 1}},  {{1, 0, 0}, {0, 1, 0}, {0, 0, -1}},
    {{0, 1, 0}, {-1, 0, 0}, {0, 0, 1}},   {{0, -1, 0}, {1, 0, 0}, {0, 0, -1}},
    {{1, 0, 0}, {0, -1, 0}, {0, 0, -1}},  {{-1, 0, 0}, {0, 1, 0}, {0, 0, 1}},
    {{0, -1, 0}, {-1, 0, 0}, {0, 0, -1}}, {{0, 1, 0}, {1, 0, 0}, {0, 0, 1}},
    {{-1, 0, 0}, {0, 1, 0}, {0, 0, -1}},  {{1, 0, 0}, {0, -1, 0}, {0, 0, 1}},
    {{0, 1, 0}, {1, 0, 0}, {0, 0, -1}},   {{0, -1, 0}, {-1, 0, 0}, {0, 0, 1}}};

//  Point group operations of wurtzite {R^T} (with time reversal)
const long wurtzite_rec_rotations_with_time_reversal[24][3][3] = {
    {{1, 0, 0}, {0, 1, 0}, {0, 0, 1}},    {{1, 1, 0}, {-1, 0, 0}, {0, 0, 1}},
    {{0, 1, 0}, {-1, -1, 0}, {0, 0, 1}},  {{-1, 0, 0}, {0, -1, 0}, {0, 0, 1}},
    {{-1, -1, 0}, {1, 0, 0}, {0, 0, 1}},  {{0, -1, 0}, {1, 1, 0}, {0, 0, 1}},
    {{0, 1, 0}, {1, 0, 0}, {0, 0, 1}},    {{1, 1, 0}, {0, -1, 0}, {0, 0, 1}},
    {{1, 0, 0}, {-1, -1, 0}, {0, 0, 1}},  {{0, -1, 0}, {-1, 0, 0}, {0, 0, 1}},
    {{-1, -1, 0}, {0, 1, 0}, {0, 0, 1}},  {{-1, 0, 0}, {1, 1, 0}, {0, 0, 1}},
    {{-1, 0, 0}, {0, -1, 0}, {0, 0, -1}}, {{-1, -1, 0}, {1, 0, 0}, {0, 0, -1}},
    {{0, -1, 0}, {1, 1, 0}, {0, 0, -1}},  {{1, 0, 0}, {0, 1, 0}, {0, 0, -1}},
    {{1, 1, 0}, {-1, 0, 0}, {0, 0, -1}},  {{0, 1, 0}, {-1, -1, 0}, {0, 0, -1}},
    {{0, -1, 0}, {-1, 0, 0}, {0, 0, -1}}, {{-1, -1, 0}, {0, 1, 0}, {0, 0, -1}},
    {{-1, 0, 0}, {1, 1, 0}, {0, 0, -1}},  {{0, 1, 0}, {1, 0, 0}, {0, 0, -1}},
    {{1, 1, 0}, {0, -1, 0}, {0, 0, -1}},  {{1, 0, 0}, {-1, -1, 0}, {0, 0, -1}}};

//  Point group operations of wurtzite {R^T} (without time reversal)
const long wurtzite_rec_rotations_without_time_reversal[12][3][3] = {
    {{1, 0, 0}, {0, 1, 0}, {0, 0, 1}},   {{1, 1, 0}, {-1, 0, 0}, {0, 0, 1}},
    {{0, 1, 0}, {-1, -1, 0}, {0, 0, 1}}, {{-1, 0, 0}, {0, -1, 0}, {0, 0, 1}},
    {{-1, -1, 0}, {1, 0, 0}, {0, 0, 1}}, {{0, -1, 0}, {1, 1, 0}, {0, 0, 1}},
    {{0, 1, 0}, {1, 0, 0}, {0, 0, 1}},   {{1, 1, 0}, {0, -1, 0}, {0, 0, 1}},
    {{1, 0, 0}, {-1, -1, 0}, {0, 0, 1}}, {{0, -1, 0}, {-1, 0, 0}, {0, 0, 1}},
    {{-1, -1, 0}, {0, 1, 0}, {0, 0, 1}}, {{-1, 0, 0}, {1, 1, 0}, {0, 0, 1}}};

// Transformed point group operations of wurtzite {R^T} (without time reversal)
// D_diag=[1, 5, 15], Q=[[-1, 0, -6], [0, -1, 0], [-1, 0, -5]]
const long wurtzite_tilde_rec_rotations_without_time_reversal[12][3][3] = {
    {{1, 0, 0}, {0, 1, 0}, {0, 0, 1}},
    {{1, -1, 0}, {-5, 0, -2}, {0, 3, 1}},
    {{6, -1, 2}, {-5, -1, -2}, {-15, 3, -5}},
    {{11, 0, 4}, {0, -1, 0}, {-30, 0, -11}},
    {{11, 1, 4}, {5, 0, 2}, {-30, -3, -11}},
    {{6, 1, 2}, {5, 1, 2}, {-15, -3, -5}},
    {{6, -1, 2}, {5, 0, 2}, {-15, 3, -5}},
    {{1, -1, 0}, {0, -1, 0}, {0, 3, 1}},
    {{1, 0, 0}, {-5, -1, -2}, {0, 0, 1}},
    {{6, 1, 2}, {-5, 0, -2}, {-15, -3, -5}},
    {{11, 1, 4}, {0, 1, 0}, {-30, -3, -11}},
    {{11, 0, 4}, {5, 1, 2}, {-30, 0, -11}}};

// Symmetry operations of wurtzite 1x1x2 {R}
const long wurtzite112_symmetry_operations[24][3][3] = {
    {{1, 0, 0}, {0, 1, 0}, {0, 0, 1}},   {{1, -1, 0}, {1, 0, 0}, {0, 0, 1}},
    {{0, -1, 0}, {1, -1, 0}, {0, 0, 1}}, {{-1, 0, 0}, {0, -1, 0}, {0, 0, 1}},
    {{-1, 1, 0}, {-1, 0, 0}, {0, 0, 1}}, {{0, 1, 0}, {-1, 1, 0}, {0, 0, 1}},
    {{0, 1, 0}, {1, 0, 0}, {0, 0, 1}},   {{1, 0, 0}, {1, -1, 0}, {0, 0, 1}},
    {{1, -1, 0}, {0, -1, 0}, {0, 0, 1}}, {{0, -1, 0}, {-1, 0, 0}, {0, 0, 1}},
    {{-1, 0, 0}, {-1, 1, 0}, {0, 0, 1}}, {{-1, 1, 0}, {0, 1, 0}, {0, 0, 1}},
    {{1, 0, 0}, {0, 1, 0}, {0, 0, 1}},   {{1, -1, 0}, {1, 0, 0}, {0, 0, 1}},
    {{0, -1, 0}, {1, -1, 0}, {0, 0, 1}}, {{-1, 0, 0}, {0, -1, 0}, {0, 0, 1}},
    {{-1, 1, 0}, {-1, 0, 0}, {0, 0, 1}}, {{0, 1, 0}, {-1, 1, 0}, {0, 0, 1}},
    {{0, 1, 0}, {1, 0, 0}, {0, 0, 1}},   {{1, 0, 0}, {1, -1, 0}, {0, 0, 1}},
    {{1, -1, 0}, {0, -1, 0}, {0, 0, 1}}, {{0, -1, 0}, {-1, 0, 0}, {0, 0, 1}},
    {{-1, 0, 0}, {-1, 1, 0}, {0, 0, 1}}, {{-1, 1, 0}, {0, 1, 0}, {0, 0, 1}}};

const long AgNO2_rec_rotations[8][3][3] = {
    {{1, 0, 0}, {0, 1, 0}, {0, 0, 1}},    {{0, 1, 0}, {1, 0, 0}, {-1, -1, -1}},
    {{1, 1, 1}, {0, 0, -1}, {0, -1, 0}},  {{0, 0, -1}, {1, 1, 1}, {-1, 0, 0}},
    {{-1, 0, 0}, {0, -1, 0}, {0, 0, -1}}, {{0, -1, 0}, {-1, 0, 0}, {1, 1, 1}},
    {{-1, -1, -1}, {0, 0, 1}, {0, 1, 0}}, {{0, 0, 1}, {-1, -1, -1}, {1, 0, 0}}};

const long AgNO2_tilde_rec_rotations[8][3][3] = {
    {{1, 0, 0}, {0, 1, 0}, {0, 0, 1}},
    {{5, -12, -2}, {12, -25, -4}, {-60, 120, 19}},
    {{1, 0, 0}, {0, 11, 2}, {0, -60, -11}},
    {{5, -12, -2}, {12, -35, -6}, {-60, 180, 31}},
    {{-1, 0, 0}, {0, -1, 0}, {0, 0, -1}},
    {{-5, 12, 2}, {-12, 25, 4}, {60, -120, -19}},
    {{-1, 0, 0}, {0, -11, -2}, {0, 60, 11}},
    {{-5, 12, 2}, {-12, 35, 6}, {60, -180, -31}}};

const long AgNO2_tilde_rec_rotations_with_time_reversal_mesh12[8][3][3] = {
    {{1, 0, 0}, {0, 1, 0}, {0, 0, 1}},     {{1, 0, 0}, {0, -1, 0}, {4, 0, -1}},
    {{1, 0, 0}, {0, 1, 0}, {4, 4, -1}},    {{1, 0, 0}, {0, -1, 0}, {0, -4, 1}},
    {{-1, 0, 0}, {0, -1, 0}, {0, 0, -1}},  {{-1, 0, 0}, {0, 1, 0}, {-4, 0, 1}},
    {{-1, 0, 0}, {0, -1, 0}, {-4, -4, 1}}, {{-1, 0, 0}, {0, 1, 0}, {0, 4, -1}},
};

// D_diag=[2, 2, 8], Q=[[0, 0, 1], [1, 0, -1], [0, 1, -1]]
const long AgNO2_tilde_rec_rotations_without_time_reversal_mesh12[4][3][3] = {
    {{1, 0, 0}, {0, 1, 0}, {0, 0, 1}},
    {{1, 0, 0}, {0, -1, 0}, {4, 0, -1}},
    {{1, 0, 0}, {0, 1, 0}, {4, 4, -1}},
    {{1, 0, 0}, {0, -1, 0}, {0, -4, 1}}};

/**
 * @brief gridsys_get_all_grid_addresses test
 * Return all GR-grid addresses of {(x, y, z)} where x runs fastest.
 */
TEST(test_gridsys, test_gridsys_get_all_grid_addresses) {
    long(*gr_grid_addresses)[3];
    long D_diag[3] = {3, 4, 5};
    long n, i, j, k;
    long grid_index = 0;

    n = D_diag[0] * D_diag[1] * D_diag[2];
    gr_grid_addresses = (long(*)[3])malloc(sizeof(long[3]) * n);
    gridsys_get_all_grid_addresses(gr_grid_addresses, D_diag);

    for (k = 0; k < D_diag[2]; k++) {
        for (j = 0; j < D_diag[1]; j++) {
            for (i = 0; i < D_diag[0]; i++) {
                ASSERT_EQ(gr_grid_addresses[grid_index][0], i);
                ASSERT_EQ(gr_grid_addresses[grid_index][1], j);
                ASSERT_EQ(gr_grid_addresses[grid_index][2], k);
                grid_index++;
            }
        }
    }
    free(gr_grid_addresses);
    gr_grid_addresses = NULL;
}

/**
 * @brief gridsys_get_double_grid_address
 * Return double grid address of single grid address with shift in GR-grid.
 * PS can be other than 0 and 1 for non-diagonal grid matrix.
 */
TEST(test_gridsys, test_gridsys_get_double_grid_address) {
    long address_double[3];
    long address[3] = {1, 2, 3};
    long PS[8][3] = {{0, 0, 0}, {0, 0, 1}, {0, 1, 0}, {0, 1, 1},
                     {1, 0, 0}, {1, 0, 1}, {1, 1, 0}, {1, 1, 1}};
    long i, j;

    for (i = 0; i < 8; i++) {
        gridsys_get_double_grid_address(address_double, address, PS[i]);
        for (j = 0; j < 3; j++) {
            ASSERT_EQ(address_double[j], address[j] * 2 + PS[i][j]);
        }
    }
}

/**
 * @brief gridsys_get_grid_address_from_index
 * Return single grid address of grid point index in GR-grid. See the definition
 * of grid point index at gridsys_get_all_grid_addresses.
 */
TEST(test_gridsys, test_gridsys_get_grid_address_from_index) {
    long address[3];
    long D_diag[3] = {3, 4, 5};
    long i, j, k, l;
    long grid_index = 0;

    for (k = 0; k < D_diag[2]; k++) {
        for (j = 0; j < D_diag[1]; j++) {
            for (i = 0; i < D_diag[0]; i++) {
                gridsys_get_grid_address_from_index(address, grid_index,
                                                    D_diag);
                for (l = 0; l < 3; l++) {
                    ASSERT_EQ(address[0], i);
                    ASSERT_EQ(address[1], j);
                    ASSERT_EQ(address[2], k);
                }
                grid_index++;
            }
        }
    }
}

/**
 * @brief gridsys_get_double_grid_index
 * Return grid point index corresponding to double grid address in GR-grid.
 */
TEST(test_gridsys, test_gridsys_get_double_grid_index) {
    long address_double[3], address[3];
    long D_diag[3] = {3, 4, 5};
    long PS[8][3] = {{0, 0, 0}, {0, 0, 3}, {0, 3, 0}, {0, 3, 3},
                     {3, 0, 0}, {3, 0, 3}, {3, 3, 0}, {3, 3, 3}};
    long i, j, k, l, grid_index;

    for (l = 0; l < 8; l++) {
        grid_index = 0;
        for (k = 0; k < D_diag[2]; k++) {
            address[2] = k;
            for (j = 0; j < D_diag[1]; j++) {
                address[1] = j;
                for (i = 0; i < D_diag[0]; i++) {
                    address[0] = i;
                    gridsys_get_double_grid_address(address_double, address,
                                                    PS[l]);
                    ASSERT_EQ(grid_index, gridsys_get_double_grid_index(
                                              address_double, D_diag, PS[l]));
                    grid_index++;
                }
            }
        }
    }
}

/**
 * @brief gridsys_get_grid_index_from_address
 * Return grid point index corresponding to grid address in GR-grid.
 */
TEST(test_gridsys, test_gridsys_get_grid_index_from_address) {
    long address[3];
    long D_diag[3] = {3, 4, 5};
    long i, j, k;
    long grid_index = 0;

    for (k = 0; k < D_diag[2]; k++) {
        address[2] = k;
        for (j = 0; j < D_diag[1]; j++) {
            address[1] = j;
            for (i = 0; i < D_diag[0]; i++) {
                address[0] = i;
                ASSERT_EQ(grid_index,
                          gridsys_get_grid_index_from_address(address, D_diag));
                grid_index++;
            }
        }
    }
}

/**
 * @brief gridsys_rotate_grid_index
 * Return grid point index of rotated address of given grid point index.
 */
TEST(test_gridsys, test_gridsys_rotate_grid_index) {
    long address[3], rot_address[3];
    long D_diag[3] = {3, 4, 5};
    long PS[8][3] = {{0, 0, 0}, {0, 0, 3}, {0, 3, 0}, {0, 3, 3},
                     {3, 0, 0}, {3, 0, 3}, {3, 3, 0}, {3, 3, 3}};
    long i, j, k, l;
    long grid_index = 0;
    long rot_grid_index;
    long rot_grid_indices[8][60] = {
        {0,  9,  6,  1,  10, 7,  2,  11, 8,  0,  9,  6,  48, 57, 54,
         49, 58, 55, 50, 59, 56, 48, 57, 54, 36, 45, 42, 37, 46, 43,
         38, 47, 44, 36, 45, 42, 24, 33, 30, 25, 34, 31, 26, 35, 32,
         24, 33, 30, 12, 21, 18, 13, 22, 19, 14, 23, 20, 12, 21, 18},
        {24, 33, 30, 25, 34, 31, 26, 35, 32, 24, 33, 30, 12, 21, 18,
         13, 22, 19, 14, 23, 20, 12, 21, 18, 0,  9,  6,  1,  10, 7,
         2,  11, 8,  0,  9,  6,  48, 57, 54, 49, 58, 55, 50, 59, 56,
         48, 57, 54, 36, 45, 42, 37, 46, 43, 38, 47, 44, 36, 45, 42},
        {10, 7,  4,  11, 8,  5,  9,  6,  3,  10, 7,  4,  58, 55, 52,
         59, 56, 53, 57, 54, 51, 58, 55, 52, 46, 43, 40, 47, 44, 41,
         45, 42, 39, 46, 43, 40, 34, 31, 28, 35, 32, 29, 33, 30, 27,
         34, 31, 28, 22, 19, 16, 23, 20, 17, 21, 18, 15, 22, 19, 16},
        {34, 31, 28, 35, 32, 29, 33, 30, 27, 34, 31, 28, 22, 19, 16,
         23, 20, 17, 21, 18, 15, 22, 19, 16, 10, 7,  4,  11, 8,  5,
         9,  6,  3,  10, 7,  4,  58, 55, 52, 59, 56, 53, 57, 54, 51,
         58, 55, 52, 46, 43, 40, 47, 44, 41, 45, 42, 39, 46, 43, 40},
        {11, 8,  5,  9,  6,  3,  9,  6,  3,  10, 7,  4,  59, 56, 53,
         57, 54, 51, 57, 54, 51, 58, 55, 52, 47, 44, 41, 45, 42, 39,
         45, 42, 39, 46, 43, 40, 35, 32, 29, 33, 30, 27, 33, 30, 27,
         34, 31, 28, 23, 20, 17, 21, 18, 15, 21, 18, 15, 22, 19, 16},
        {35, 32, 29, 33, 30, 27, 33, 30, 27, 34, 31, 28, 23, 20, 17,
         21, 18, 15, 21, 18, 15, 22, 19, 16, 11, 8,  5,  9,  6,  3,
         9,  6,  3,  10, 7,  4,  59, 56, 53, 57, 54, 51, 57, 54, 51,
         58, 55, 52, 47, 44, 41, 45, 42, 39, 45, 42, 39, 46, 43, 40},
        {3,  0,  9,  4,  1,  10, 5,  2,  11, 3,  0,  9,  51, 48, 57,
         52, 49, 58, 53, 50, 59, 51, 48, 57, 39, 36, 45, 40, 37, 46,
         41, 38, 47, 39, 36, 45, 27, 24, 33, 28, 25, 34, 29, 26, 35,
         27, 24, 33, 15, 12, 21, 16, 13, 22, 17, 14, 23, 15, 12, 21},
        {27, 24, 33, 28, 25, 34, 29, 26, 35, 27, 24, 33, 15, 12, 21,
         16, 13, 22, 17, 14, 23, 15, 12, 21, 3,  0,  9,  4,  1,  10,
         5,  2,  11, 3,  0,  9,  51, 48, 57, 52, 49, 58, 53, 50, 59,
         51, 48, 57, 39, 36, 45, 40, 37, 46, 41, 38, 47, 39, 36, 45}};

    // Rutile R^T of a screw operation.
    long rotation[3][3] = {{0, 1, 0}, {-1, 0, 0}, {0, 0, -1}};

    grid_index = 0;
    for (k = 0; k < D_diag[2]; k++) {
        address[2] = k;
        for (j = 0; j < D_diag[1]; j++) {
            address[1] = j;
            for (i = 0; i < D_diag[0]; i++) {
                address[0] = i;
                lagmat_multiply_matrix_vector_l3(rot_address, rotation,
                                                 address);
                ASSERT_EQ(
                    (gridsys_get_grid_index_from_address(rot_address, D_diag)),
                    (gridsys_rotate_grid_index(grid_index, rotation, D_diag,
                                               PS[0])));
                grid_index++;
            }
        }
    }
    for (l = 0; l < 8; l++) {
        for (grid_index = 0; grid_index < 60; grid_index++) {
            ASSERT_EQ(
                rot_grid_indices[l][grid_index],
                gridsys_rotate_grid_index(grid_index, rotation, D_diag, PS[l]));
        }
    }
}

/**
 * @brief gridsys_get_reciprocal_point_group with rutile symmetry
 * Return {R^T} of crystallographic point group {R} with and without time
 * reversal symmetry.
 */
TEST(test_gridsys, test_gridsys_get_reciprocal_point_group_rutile) {
    long i, j, k, num_R;
    long rec_rotations[48][3][3];
    long is_time_reversal, is_found;

    for (is_time_reversal = 0; is_time_reversal < 2; is_time_reversal++) {
        num_R = gridsys_get_reciprocal_point_group(
            rec_rotations, rutile112_symmetry_operations, 32, is_time_reversal);
        ASSERT_EQ(16, num_R);
        for (i = 0; i < 16; i++) {
            is_found = 0;
            for (j = 0; j < 16; j++) {
                if (lagmat_check_identity_matrix_l3(rec_rotations[i],
                                                    rutile_rec_rotations[j])) {
                    is_found = 1;
                    break;
                }
            }
            ASSERT_TRUE(is_found);
        }
    }
}

/**
 * @brief gridsys_get_reciprocal_point_group with wurtzite symmetry
 * Return {R^T} of crystallographic point group {R} with and without time
 * reversal symmetry.
 */
TEST(test_gridsys, test_gridsys_get_reciprocal_point_group_wurtzite) {
    long i, j, k, num_R;
    long rec_rotations[48][3][3];
    long is_found;

    // Without time reversal symmetry.
    num_R = gridsys_get_reciprocal_point_group(
        rec_rotations, wurtzite112_symmetry_operations, 24, 0);
    ASSERT_EQ(12, num_R);
    for (i = 0; i < 12; i++) {
        is_found = 0;
        for (j = 0; j < 12; j++) {
            if (lagmat_check_identity_matrix_l3(
                    rec_rotations[i],
                    wurtzite_rec_rotations_without_time_reversal[j])) {
                is_found = 1;
                break;
            }
        }
        ASSERT_TRUE(is_found);
    }

    // With time reversal symmetry.
    num_R = gridsys_get_reciprocal_point_group(
        rec_rotations, wurtzite112_symmetry_operations, 24, 1);
    ASSERT_EQ(24, num_R);
    for (i = 0; i < 24; i++) {
        is_found = 0;
        for (j = 0; j < 24; j++) {
            if (lagmat_check_identity_matrix_l3(
                    rec_rotations[i],
                    wurtzite_rec_rotations_with_time_reversal[j])) {
                is_found = 1;
                break;
            }
        }
        ASSERT_TRUE(is_found);
    }
}

/**
 * @brief gridsys_get_snf3x3 (1)
 * Return D, P, Q of SNF.
 */
TEST(test_gridsys, test_gridsys_get_snf3x3) {
    long D_diag[3], P[3][3], Q[3][3];
    long A[3][3] = {{0, 16, 16}, {16, 0, 16}, {6, 6, 0}};
    const long ref_P[3][3] = {{0, -1, 3}, {1, 0, 0}, {-3, 3, -8}};
    const long ref_Q[3][3] = {{1, 8, 17}, {0, 0, -1}, {0, 1, 1}};
    long succeeded;

    succeeded = gridsys_get_snf3x3(D_diag, P, Q, A);
    ASSERT_TRUE(succeeded);
    ASSERT_EQ(2, D_diag[0]);
    ASSERT_EQ(16, D_diag[1]);
    ASSERT_EQ(96, D_diag[2]);
    ASSERT_TRUE(lagmat_check_identity_matrix_l3(ref_P, P));
    ASSERT_TRUE(lagmat_check_identity_matrix_l3(ref_Q, Q));
}

/**
 * @brief gridsys_get_snf3x3 (AgNO2)
 * Return D, P, Q of SNF.
 */
TEST(test_gridsys, test_gridsys_get_snf3x3_AgNO2) {
    long D_diag[3], P[3][3], Q[3][3];
    long A[3][3] = {{0, 5, 5}, {2, 0, 2}, {3, 3, 0}};
    const long ref_P[3][3] = {{0, -1, 1}, {-1, -3, 2}, {6, 15, -10}};
    const long ref_Q[3][3] = {{1, -3, -31}, {0, 1, 11}, {0, 0, 1}};
    long succeeded;

    succeeded = gridsys_get_snf3x3(D_diag, P, Q, A);
    ASSERT_TRUE(succeeded);
    ASSERT_EQ(1, D_diag[0]);
    ASSERT_EQ(1, D_diag[1]);
    ASSERT_EQ(60, D_diag[2]);
    ASSERT_TRUE(lagmat_check_identity_matrix_l3(ref_P, P));
    ASSERT_TRUE(lagmat_check_identity_matrix_l3(ref_Q, Q));
}

/**
 * @brief gridsys_transform_rotations
 * Transform {R^T} to {R^T} with respect to transformed microzone basis vectors
 * in GR-grid
 */
TEST(test_gridsys, test_gridsys_transform_rotations) {
    long transformed_rotations[8][3][3];
    const long D_diag[3] = {1, 1, 60};
    const long Q[3][3] = {{1, -3, -31}, {0, 1, 11}, {0, 0, 1}};
    long i, j, is_found, succeeded;

    succeeded = gridsys_transform_rotations(transformed_rotations,
                                            AgNO2_rec_rotations, 8, D_diag, Q);
    ASSERT_TRUE(succeeded);
    for (i = 0; i < 8; i++) {
        is_found = 0;
        for (j = 0; j < 8; j++) {
            if (lagmat_check_identity_matrix_l3(AgNO2_tilde_rec_rotations[j],
                                                transformed_rotations[i])) {
                is_found = 1;
                break;
            }
        }
        ASSERT_TRUE(is_found);
    }
}

/**
 * @brief gridsys_get_thm_integration_weight
 * Return integration weight of linear tetrahedron method
 */
TEST(test_gridsys, test_gridsys_get_thm_integration_weight) {
    const double freqs_at[2] = {7.75038996, 8.45225776};
    const double tetra_freqs[24][4] = {
        {8.31845176, 8.69248151, 8.78939432, 8.66179133},
        {8.31845176, 8.69248151, 8.57211855, 8.66179133},
        {8.31845176, 8.3073908, 8.78939432, 8.66179133},
        {8.31845176, 8.3073908, 8.16360975, 8.66179133},
        {8.31845176, 8.15781566, 8.57211855, 8.66179133},
        {8.31845176, 8.15781566, 8.16360975, 8.66179133},
        {8.31845176, 8.3073908, 8.16360975, 7.23665561},
        {8.31845176, 8.15781566, 8.16360975, 7.23665561},
        {8.31845176, 8.69248151, 8.57211855, 8.25247917},
        {8.31845176, 8.15781566, 8.57211855, 8.25247917},
        {8.31845176, 8.15781566, 7.40609306, 8.25247917},
        {8.31845176, 8.15781566, 7.40609306, 7.23665561},
        {8.31845176, 8.69248151, 8.78939432, 8.55165578},
        {8.31845176, 8.3073908, 8.78939432, 8.55165578},
        {8.31845176, 8.3073908, 7.56474684, 8.55165578},
        {8.31845176, 8.3073908, 7.56474684, 7.23665561},
        {8.31845176, 8.69248151, 8.60076148, 8.55165578},
        {8.31845176, 8.69248151, 8.60076148, 8.25247917},
        {8.31845176, 7.72920193, 8.60076148, 8.55165578},
        {8.31845176, 7.72920193, 8.60076148, 8.25247917},
        {8.31845176, 7.72920193, 7.56474684, 8.55165578},
        {8.31845176, 7.72920193, 7.56474684, 7.23665561},
        {8.31845176, 7.72920193, 7.40609306, 8.25247917},
        {8.31845176, 7.72920193, 7.40609306, 7.23665561},
    };
    const double iw_I_ref[2] = {0.37259443, 1.79993056};
    const double iw_J_ref[2] = {0.05740597, 0.76331859};
    double iw_I, iw_J;
    long i;

    for (i = 0; i < 2; i++) {
        ASSERT_LT((fabs(gridsys_get_thm_integration_weight(freqs_at[i],
                                                           tetra_freqs, 'I') -
                        iw_I_ref[i])),
                  1e-5);
        ASSERT_LT((fabs(gridsys_get_thm_integration_weight(freqs_at[i],
                                                           tetra_freqs, 'J') -
                        iw_J_ref[i])),
                  1e-5);
    }
}

/**
 * @brief gridsys_get_thm_relative_grid_address
 * Return relative grid addresses for linear tetrahedron method.
 */
TEST(test_gridsys, test_gridsys_get_thm_relative_grid_address) {
    long all_rel_grid_address[4][24][4][3];
    long rel_grid_addresses[24][4][3];
    double rec_vectors[4][3][3] = {{{-1, 1, 1}, {1, -1, 1}, {1, 1, -1}},
                                   {{-1, -1, -1}, {1, 1, -1}, {1, -1, 1}},
                                   {{1, 1, -1}, {-1, -1, -1}, {-1, 1, 1}},
                                   {{1, -1, 1}, {-1, 1, 1}, {-1, -1, -1}}};
    long i, j, k, l, main_diagonal;

    gridsys_get_thm_all_relative_grid_address(all_rel_grid_address);
    for (i = 0; i < 4; i++) {
        main_diagonal = gridsys_get_thm_relative_grid_address(
            rel_grid_addresses, rec_vectors[i]);
        ASSERT_EQ(i, main_diagonal);
        for (j = 0; j < 24; j++) {
            for (k = 0; k < 4; k++) {
                for (l = 0; l < 3; l++) {
                    ASSERT_EQ(all_rel_grid_address[i][j][k][l],
                              rel_grid_addresses[j][k][l]);
                }
            }
        }
    }
}

/**
 * @brief gridsys_get_ir_grid_map tested by rutile rotations
 * Return grid point mapping table to ir-grid points
 */
TEST(test_gridsys, test_gridsys_get_ir_grid_map_rutile) {
    long *ir_grid_map;
    long n, i, j;
    long D_diag[3] = {4, 4, 6};
    long PS[4][3] = {{0, 0, 0}, {1, 1, 0}, {0, 0, 1}, {1, 1, 1}};

    long ref_ir_grid_maps[4][96] = {
        {0,  1,  2,  1,  1,  5,  6,  5,  2,  6,  10, 6,  1,  5,  6,  5,
         16, 17, 18, 17, 17, 21, 22, 21, 18, 22, 26, 22, 17, 21, 22, 21,
         32, 33, 34, 33, 33, 37, 38, 37, 34, 38, 42, 38, 33, 37, 38, 37,
         48, 49, 50, 49, 49, 53, 54, 53, 50, 54, 58, 54, 49, 53, 54, 53,
         32, 33, 34, 33, 33, 37, 38, 37, 34, 38, 42, 38, 33, 37, 38, 37,
         16, 17, 18, 17, 17, 21, 22, 21, 18, 22, 26, 22, 17, 21, 22, 21},
        {0,  1,  1,  0,  1,  5,  5,  1,  1,  5,  5,  1,  0,  1,  1,  0,
         16, 17, 17, 16, 17, 21, 21, 17, 17, 21, 21, 17, 16, 17, 17, 16,
         32, 33, 33, 32, 33, 37, 37, 33, 33, 37, 37, 33, 32, 33, 33, 32,
         48, 49, 49, 48, 49, 53, 53, 49, 49, 53, 53, 49, 48, 49, 49, 48,
         32, 33, 33, 32, 33, 37, 37, 33, 33, 37, 37, 33, 32, 33, 33, 32,
         16, 17, 17, 16, 17, 21, 21, 17, 17, 21, 21, 17, 16, 17, 17, 16},
        {0,  1,  2,  1,  1,  5,  6,  5,  2,  6,  10, 6,  1,  5,  6,  5,
         16, 17, 18, 17, 17, 21, 22, 21, 18, 22, 26, 22, 17, 21, 22, 21,
         32, 33, 34, 33, 33, 37, 38, 37, 34, 38, 42, 38, 33, 37, 38, 37,
         32, 33, 34, 33, 33, 37, 38, 37, 34, 38, 42, 38, 33, 37, 38, 37,
         16, 17, 18, 17, 17, 21, 22, 21, 18, 22, 26, 22, 17, 21, 22, 21,
         0,  1,  2,  1,  1,  5,  6,  5,  2,  6,  10, 6,  1,  5,  6,  5},
        {0,  1,  1,  0,  1,  5,  5,  1,  1,  5,  5,  1,  0,  1,  1,  0,
         16, 17, 17, 16, 17, 21, 21, 17, 17, 21, 21, 17, 16, 17, 17, 16,
         32, 33, 33, 32, 33, 37, 37, 33, 33, 37, 37, 33, 32, 33, 33, 32,
         32, 33, 33, 32, 33, 37, 37, 33, 33, 37, 37, 33, 32, 33, 33, 32,
         16, 17, 17, 16, 17, 21, 21, 17, 17, 21, 21, 17, 16, 17, 17, 16,
         0,  1,  1,  0,  1,  5,  5,  1,  1,  5,  5,  1,  0,  1,  1,  0}};

    n = D_diag[0] * D_diag[1] * D_diag[2];
    ir_grid_map = (long *)malloc(sizeof(long) * n);

    for (i = 0; i < 4; i++) {
        gridsys_get_ir_grid_map(ir_grid_map, rutile_rec_rotations, 16, D_diag,
                                PS[i]);
        for (j = 0; j < n; j++) {
            ASSERT_EQ(ref_ir_grid_maps[i][j], ir_grid_map[j]);
        }
    }

    free(ir_grid_map);
    ir_grid_map = NULL;
}

/**
 * @brief gridsys_get_ir_grid_map tested by wurtzite rotations
 * Return grid point mapping table to ir-grid points
 */
TEST(test_gridsys, test_gridsys_get_ir_grid_map_wurtzite) {
    long *ir_grid_map;
    long n, i, j;
    long D_diag[3] = {5, 5, 4};
    long PS[2][3] = {{0, 0, 0}, {0, 0, 1}};

    long ref_ir_grid_maps[2][100] = {
        {0,  1,  2,  2,  1,  1,  6,  7,  6,  1,  2,  7,  7,  2,  6,  2,  6,
         2,  7,  7,  1,  1,  6,  7,  6,  25, 26, 27, 27, 26, 26, 31, 32, 31,
         26, 27, 32, 32, 27, 31, 27, 31, 27, 32, 32, 26, 26, 31, 32, 31, 50,
         51, 52, 52, 51, 51, 56, 57, 56, 51, 52, 57, 57, 52, 56, 52, 56, 52,
         57, 57, 51, 51, 56, 57, 56, 25, 26, 27, 27, 26, 26, 31, 32, 31, 26,
         27, 32, 32, 27, 31, 27, 31, 27, 32, 32, 26, 26, 31, 32, 31},
        {0,  1,  2,  2,  1,  1,  6,  7,  6,  1,  2,  7,  7,  2,  6,  2,  6,
         2,  7,  7,  1,  1,  6,  7,  6,  25, 26, 27, 27, 26, 26, 31, 32, 31,
         26, 27, 32, 32, 27, 31, 27, 31, 27, 32, 32, 26, 26, 31, 32, 31, 25,
         26, 27, 27, 26, 26, 31, 32, 31, 26, 27, 32, 32, 27, 31, 27, 31, 27,
         32, 32, 26, 26, 31, 32, 31, 0,  1,  2,  2,  1,  1,  6,  7,  6,  1,
         2,  7,  7,  2,  6,  2,  6,  2,  7,  7,  1,  1,  6,  7,  6}};

    n = D_diag[0] * D_diag[1] * D_diag[2];
    ir_grid_map = (long *)malloc(sizeof(long) * n);

    for (i = 0; i < 2; i++) {
        gridsys_get_ir_grid_map(ir_grid_map,
                                wurtzite_rec_rotations_with_time_reversal, 24,
                                D_diag, PS[i]);
        for (j = 0; j < n; j++) {
            ASSERT_EQ(ref_ir_grid_maps[i][j], ir_grid_map[j]);
        }
    }

    free(ir_grid_map);
    ir_grid_map = NULL;
}

/**
 * @brief gridsys_get_bz_grid_addresses by FCC
 * Return BZ grid addresses
 */
TEST(test_gridsys, test_gridsys_get_bz_grid_addresses_FCC) {
    long D_diag[3] = {4, 4, 4};
    long ref_bz_addresses[89][3] = {
        {0, 0, 0},    {1, 0, 0},    {-2, 0, 0},   {2, 0, 0},    {-1, 0, 0},
        {0, 1, 0},    {1, 1, 0},    {2, 1, 0},    {-1, 1, 0},   {0, -2, 0},
        {0, 2, 0},    {1, 2, 0},    {-2, -2, 0},  {2, 2, 0},    {-1, -2, 0},
        {0, -1, 0},   {1, -1, 0},   {-2, -1, 0},  {-1, -1, 0},  {0, 0, 1},
        {1, 0, 1},    {2, 0, 1},    {-1, 0, 1},   {0, 1, 1},    {1, 1, 1},
        {2, 1, 1},    {-1, 1, 1},   {0, 2, 1},    {1, 2, 1},    {2, 2, 1},
        {-1, -2, 1},  {-1, -2, -3}, {-1, 2, 1},   {3, 2, 1},    {0, -1, 1},
        {1, -1, 1},   {-2, -1, 1},  {-2, -1, -3}, {2, -1, 1},   {2, 3, 1},
        {-1, -1, 1},  {0, 0, -2},   {0, 0, 2},    {1, 0, 2},    {-2, 0, -2},
        {2, 0, 2},    {-1, 0, -2},  {0, 1, 2},    {1, 1, 2},    {2, 1, 2},
        {-1, 1, -2},  {-1, 1, 2},   {-1, -3, -2}, {3, 1, 2},    {0, -2, -2},
        {0, 2, 2},    {1, 2, 2},    {-2, -2, -2}, {2, 2, 2},    {-1, -2, -2},
        {0, -1, -2},  {1, -1, -2},  {1, -1, 2},   {1, 3, 2},    {-3, -1, -2},
        {-2, -1, -2}, {-1, -1, -2}, {0, 0, -1},   {1, 0, -1},   {-2, 0, -1},
        {-1, 0, -1},  {0, 1, -1},   {1, 1, -1},   {-2, 1, -1},  {-2, -3, -1},
        {2, 1, -1},   {2, 1, 3},    {-1, 1, -1},  {0, -2, -1},  {1, -2, -1},
        {1, 2, -1},   {1, 2, 3},    {-3, -2, -1}, {-2, -2, -1}, {-1, -2, -1},
        {0, -1, -1},  {1, -1, -1},  {-2, -1, -1}, {-1, -1, -1},
    };
    long ref_bz_map[65] = {0,  1,  2,  4,  5,  6,  7,  8,  9,  11, 12, 14, 15,
                           16, 17, 18, 19, 20, 21, 22, 23, 24, 25, 26, 27, 28,
                           29, 30, 34, 35, 36, 40, 41, 43, 44, 46, 47, 48, 49,
                           50, 54, 56, 57, 59, 60, 61, 65, 66, 67, 68, 69, 70,
                           71, 72, 73, 77, 78, 79, 83, 84, 85, 86, 87, 88, 89};
    long ref_bzg2grg[89] = {
        0,  1,  2,  2,  3,  4,  5,  6,  7,  8,  8,  9,  10, 10, 11, 12, 13, 14,
        15, 16, 17, 18, 19, 20, 21, 22, 23, 24, 25, 26, 27, 27, 27, 27, 28, 29,
        30, 30, 30, 30, 31, 32, 32, 33, 34, 34, 35, 36, 37, 38, 39, 39, 39, 39,
        40, 40, 41, 42, 42, 43, 44, 45, 45, 45, 45, 46, 47, 48, 49, 50, 51, 52,
        53, 54, 54, 54, 54, 55, 56, 57, 57, 57, 57, 58, 59, 60, 61, 62, 63};
    double rec_lattice[3][3] = {{-1, 1, 1}, {1, -1, 1}, {1, 1, -1}};
    long PS[3] = {0, 0, 0};
    long Q[3][3] = {{1, 0, 0}, {0, 1, 0}, {0, 0, 1}};
    long bz_grid_addresses[125][3];
    long bz_map[65];
    long bzg2grg[125];
    long bz_size, i, j;

    bz_size = gridsys_get_bz_grid_addresses(bz_grid_addresses, bz_map, bzg2grg,
                                            D_diag, Q, PS, rec_lattice, 2);
    ASSERT_EQ(89, bz_size);
    for (i = 0; i < 89; i++) {
        for (j = 0; j < 3; j++) {
            ASSERT_EQ(ref_bz_addresses[i][j], bz_grid_addresses[i][j]);
        }
    }
    for (i = 0; i < 65; i++) {
        ASSERT_EQ(ref_bz_map[i], bz_map[i]);
    }
    for (i = 0; i < 89; i++) {
        ASSERT_EQ(ref_bzg2grg[i], bzg2grg[i]);
    }
}

/**
 * @brief gridsys_get_bz_grid_addresses by wurtzite
 * Return BZ grid addresses
 */
TEST(test_gridsys, test_gridsys_get_bz_grid_addresses_wurtzite_553) {
    long ref_bz_addresses[93][3] = {
        {0, 0, 0},    {1, 0, 0},   {2, 0, 0},   {-2, 0, 0},  {-1, 0, 0},
        {0, 1, 0},    {1, 1, 0},   {2, 1, 0},   {-3, 1, 0},  {-2, 1, 0},
        {-1, 1, 0},   {0, 2, 0},   {1, 2, 0},   {1, -3, 0},  {2, -3, 0},
        {-3, 2, 0},   {-2, 2, 0},  {-1, 2, 0},  {0, -2, 0},  {1, -2, 0},
        {2, -2, 0},   {-2, 3, 0},  {3, -2, 0},  {-1, -2, 0}, {-1, 3, 0},
        {0, -1, 0},   {1, -1, 0},  {2, -1, 0},  {-2, -1, 0}, {3, -1, 0},
        {-1, -1, 0},  {0, 0, 1},   {1, 0, 1},   {2, 0, 1},   {-2, 0, 1},
        {-1, 0, 1},   {0, 1, 1},   {1, 1, 1},   {2, 1, 1},   {-3, 1, 1},
        {-2, 1, 1},   {-1, 1, 1},  {0, 2, 1},   {1, 2, 1},   {1, -3, 1},
        {2, -3, 1},   {-3, 2, 1},  {-2, 2, 1},  {-1, 2, 1},  {0, -2, 1},
        {1, -2, 1},   {2, -2, 1},  {-2, 3, 1},  {3, -2, 1},  {-1, -2, 1},
        {-1, 3, 1},   {0, -1, 1},  {1, -1, 1},  {2, -1, 1},  {-2, -1, 1},
        {3, -1, 1},   {-1, -1, 1}, {0, 0, -1},  {1, 0, -1},  {2, 0, -1},
        {-2, 0, -1},  {-1, 0, -1}, {0, 1, -1},  {1, 1, -1},  {2, 1, -1},
        {-3, 1, -1},  {-2, 1, -1}, {-1, 1, -1}, {0, 2, -1},  {1, 2, -1},
        {1, -3, -1},  {2, -3, -1}, {-3, 2, -1}, {-2, 2, -1}, {-1, 2, -1},
        {0, -2, -1},  {1, -2, -1}, {2, -2, -1}, {-2, 3, -1}, {3, -2, -1},
        {-1, -2, -1}, {-1, 3, -1}, {0, -1, -1}, {1, -1, -1}, {2, -1, -1},
        {-2, -1, -1}, {3, -1, -1}, {-1, -1, -1}};
    long ref_bz_map[76] = {0,  1,  2,  3,  4,  5,  6,  7,  9,  10, 11, 12, 14,
                           16, 17, 18, 19, 20, 21, 23, 25, 26, 27, 28, 30, 31,
                           32, 33, 34, 35, 36, 37, 38, 40, 41, 42, 43, 45, 47,
                           48, 49, 50, 51, 52, 54, 56, 57, 58, 59, 61, 62, 63,
                           64, 65, 66, 67, 68, 69, 71, 72, 73, 74, 76, 78, 79,
                           80, 81, 82, 83, 85, 87, 88, 89, 90, 92, 93};
    long ref_bzg2grg[93] = {
        0,  1,  2,  3,  4,  5,  6,  7,  7,  8,  9,  10, 11, 11, 12, 12,
        13, 14, 15, 16, 17, 18, 18, 19, 19, 20, 21, 22, 23, 23, 24, 25,
        26, 27, 28, 29, 30, 31, 32, 32, 33, 34, 35, 36, 36, 37, 37, 38,
        39, 40, 41, 42, 43, 43, 44, 44, 45, 46, 47, 48, 48, 49, 50, 51,
        52, 53, 54, 55, 56, 57, 57, 58, 59, 60, 61, 61, 62, 62, 63, 64,
        65, 66, 67, 68, 68, 69, 69, 70, 71, 72, 73, 73, 74};
    double rec_lattice[3][3] = {{0.3214400514304082, 0.0, 0.0},
                                {0.1855835002216734, 0.3711670004433468, 0.0},
                                {0.0, 0.0, 0.20088388911209323}};
    long PS[3] = {0, 0, 0};
    long D_diag[3] = {5, 5, 3};
    long Q[3][3] = {{1, 0, 0}, {0, 1, 0}, {0, 0, 1}};
    long bz_grid_addresses[144][3];
    long bz_map[76];
    long bzg2grg[144];
    long bz_size, i, j;

    bz_size = gridsys_get_bz_grid_addresses(bz_grid_addresses, bz_map, bzg2grg,
                                            D_diag, Q, PS, rec_lattice, 2);
    ASSERT_EQ(93, bz_size);
    for (i = 0; i < 93; i++) {
        for (j = 0; j < 3; j++) {
            ASSERT_EQ(ref_bz_addresses[i][j], bz_grid_addresses[i][j]);
        }
    }
    for (i = 0; i < 76; i++) {
        ASSERT_EQ(ref_bz_map[i], bz_map[i]);
    }
    for (i = 0; i < 93; i++) {
        ASSERT_EQ(ref_bzg2grg[i], bzg2grg[i]);
    }
}

/**
 * @brief gridsys_get_bz_grid_addresses by wurtzite in GR-grid
 */
TEST(test_gridsys, test_gridsys_get_bz_grid_addresses_wurtzite_grg) {
    long ref_bz_addresses[93][3] = {
        {0, 0, 0},    {0, 1, 0},   {0, 2, 0},    {0, -2, 0},   {0, -1, 0},
        {0, 0, 1},    {0, 1, 1},   {5, 1, -14},  {0, -3, 1},   {5, 2, -14},
        {0, -2, 1},   {0, -1, 1},  {-1, 0, 2},   {-1, 1, 2},   {-1, 2, 2},
        {-1, -2, 2},  {-1, 3, 2},  {-1, -1, 2},  {-1, 0, 3},   {-1, 1, 3},
        {-1, 2, 3},   {-1, -3, 3}, {-1, -2, 3},  {-1, -1, 3},  {4, 0, -11},
        {4, 1, -11},  {4, 2, -11}, {4, 3, -11},  {-1, -2, 4},  {4, -1, -11},
        {-1, -1, 4},  {-2, 0, 5},  {-2, 1, 5},   {-2, 2, 5},   {-2, -2, 5},
        {-2, -1, 5},  {-2, 0, 6},  {-2, 1, 6},   {3, 1, -9},   {-2, -3, 6},
        {3, 2, -9},   {-2, -2, 6}, {-2, -1, 6},  {3, 0, -8},   {3, 1, -8},
        {3, 2, -8},   {3, -2, -8}, {3, 3, -8},   {3, -1, -8},  {-3, 0, 8},
        {-3, 1, 8},   {-3, 2, 8},  {-3, -3, 8},  {-3, -2, 8},  {-3, -1, 8},
        {2, 0, -6},   {2, 1, -6},  {2, 2, -6},   {2, 3, -6},   {-3, -2, 9},
        {2, -1, -6},  {-3, -1, 9}, {2, 0, -5},   {2, 1, -5},   {2, 2, -5},
        {2, -2, -5},  {2, -1, -5}, {-4, 0, 11},  {-4, 1, 11},  {1, 1, -4},
        {-4, -3, 11}, {1, 2, -4},  {-4, -2, 11}, {-4, -1, 11}, {1, 0, -3},
        {1, 1, -3},   {1, 2, -3},  {1, -2, -3},  {1, 3, -3},   {1, -1, -3},
        {1, 0, -2},   {1, 1, -2},  {1, 2, -2},   {1, -3, -2},  {1, -2, -2},
        {1, -1, -2},  {0, 0, -1},  {0, 1, -1},   {0, 2, -1},   {0, 3, -1},
        {-5, -2, 14}, {0, -1, -1}, {-5, -1, 14}};
    long ref_bz_map[76] = {0,  1,  2,  3,  4,  5,  6,  8,  10, 11, 12, 13, 14,
                           15, 17, 18, 19, 20, 22, 23, 24, 25, 26, 27, 29, 31,
                           32, 33, 34, 35, 36, 37, 39, 41, 42, 43, 44, 45, 46,
                           48, 49, 50, 51, 53, 54, 55, 56, 57, 58, 60, 62, 63,
                           64, 65, 66, 67, 68, 70, 72, 73, 74, 75, 76, 77, 79,
                           80, 81, 82, 84, 85, 86, 87, 88, 89, 91, 93};
    long ref_bzg2grg[93] = {
        0,  1,  2,  3,  4,  5,  6,  6,  7,  7,  8,  9,  10, 11, 12, 13,
        13, 14, 15, 16, 17, 17, 18, 19, 20, 21, 22, 23, 23, 24, 24, 25,
        26, 27, 28, 29, 30, 31, 31, 32, 32, 33, 34, 35, 36, 37, 38, 38,
        39, 40, 41, 42, 42, 43, 44, 45, 46, 47, 48, 48, 49, 49, 50, 51,
        52, 53, 54, 55, 56, 56, 57, 57, 58, 59, 60, 61, 62, 63, 63, 64,
        65, 66, 67, 67, 68, 69, 70, 71, 72, 73, 73, 74, 74};
    double rec_lattice[3][3] = {{0.3214400514304082, 0.0, 0.0},
                                {0.1855835002216734, 0.3711670004433468, 0.0},
                                {0.0, 0.0, 0.20088388911209323}};
    long PS[3] = {0, 0, 0};
    long D_diag[3] = {1, 5, 15};
    long Q[3][3] = {{-1, 0, -6}, {0, -1, 0}, {-1, 0, -5}};
    long bz_grid_addresses[144][3];
    long bz_map[76];
    long bzg2grg[144];
    long bz_size, i, j;

    bz_size = gridsys_get_bz_grid_addresses(bz_grid_addresses, bz_map, bzg2grg,
                                            D_diag, Q, PS, rec_lattice, 2);
    ASSERT_EQ(93, bz_size);
    for (i = 0; i < 93; i++) {
        for (j = 0; j < 3; j++) {
            ASSERT_EQ(ref_bz_addresses[i][j], bz_grid_addresses[i][j]);
        }
    }
    for (i = 0; i < 76; i++) {
        ASSERT_EQ(ref_bz_map[i], bz_map[i]);
    }
    for (i = 0; i < 93; i++) {
        ASSERT_EQ(ref_bzg2grg[i], bzg2grg[i]);
    }
}

/**
 * @brief gridsys_get_triplets_at_q by wurtzite rotations
 * @details Four patterns, is_time_reversal x swappable, are tested.
 */
TEST(test_gridsys, test_gridsys_get_triplets_at_q_wurtzite) {
    long D_diag[3] = {3, 3, 4};
    long grid_point = 1;
    long map_triplets[36], map_q[36];
    long i, j, k, num_triplets;
    long ref_num_triplets[2][2] = {{12, 18}, {14, 24}};
    long is_time_reversal[2] = {1, 0};
    long swappable[2] = {1, 0};
    long count = 0;
    long ref_map_triplets[4][36] = {
        {0,  1,  0,  3,  3,  5,  5,  3,  3,  9, 10, 9, 12, 12, 14, 14, 12, 12,
         18, 19, 18, 21, 21, 23, 23, 21, 21, 9, 10, 9, 12, 12, 14, 14, 12, 12},
        {0,  1,  2,  3,  4,  5,  5,  3,  4,  9, 10, 11, 12, 13, 14, 14, 12, 13,
         18, 19, 20, 21, 22, 23, 23, 21, 22, 9, 10, 11, 12, 13, 14, 14, 12, 13},
        {0,  1,  0,  3,  3,  5,  5,  3,  3,  9,  10, 11,
         12, 13, 14, 14, 12, 13, 18, 19, 18, 21, 21, 23,
         23, 21, 21, 11, 10, 9,  13, 12, 14, 14, 13, 12},
        {0,  1,  2,  3,  4,  5,  5,  3,  4,  9,  10, 11,
         12, 13, 14, 14, 12, 13, 18, 19, 20, 21, 22, 23,
         23, 21, 22, 27, 28, 29, 30, 31, 32, 32, 30, 31}};
    long ref_map_q[4][36] = {
        {0,  1,  2,  3,  4,  5,  5,  3,  4,  9, 10, 11, 12, 13, 14, 14, 12, 13,
         18, 19, 20, 21, 22, 23, 23, 21, 22, 9, 10, 11, 12, 13, 14, 14, 12, 13},
        {0,  1,  2,  3,  4,  5,  5,  3,  4,  9, 10, 11, 12, 13, 14, 14, 12, 13,
         18, 19, 20, 21, 22, 23, 23, 21, 22, 9, 10, 11, 12, 13, 14, 14, 12, 13},
        {0,  1,  2,  3,  4,  5,  5,  3,  4,  9,  10, 11,
         12, 13, 14, 14, 12, 13, 18, 19, 20, 21, 22, 23,
         23, 21, 22, 27, 28, 29, 30, 31, 32, 32, 30, 31},
        {0,  1,  2,  3,  4,  5,  5,  3,  4,  9,  10, 11,
         12, 13, 14, 14, 12, 13, 18, 19, 20, 21, 22, 23,
         23, 21, 22, 27, 28, 29, 30, 31, 32, 32, 30, 31}};

    for (i = 0; i < 2; i++) {
        for (j = 0; j < 2; j++) {
            num_triplets = gridsys_get_triplets_at_q(
                map_triplets, map_q, grid_point, D_diag, is_time_reversal[i],
                12, wurtzite_rec_rotations_without_time_reversal, swappable[j]);
            ASSERT_EQ(ref_num_triplets[i][j], num_triplets);
            for (k = 0; k < 36; k++) {
                ASSERT_EQ(ref_map_triplets[count][k], map_triplets[k]);
                ASSERT_EQ(ref_map_q[count][k], map_q[k]);
            }
            count++;
        }
    }
}

/**
 * @brief gridsys_get_triplets_at_q by AgNO2 rotations
 * @details Four patterns, is_time_reversal x swappable, are tested.
 */
TEST(test_gridsys, test_gridsys_get_triplets_at_q_AgNO2) {
    long D_diag[3] = {2, 2, 8};
    long grid_point = 1;
    long map_triplets[32], map_q[32];
    long i, j, k, num_triplets;
    long ref_num_triplets[2][2] = {{8, 16}, {12, 24}};
    long is_time_reversal[2] = {1, 0};
    long swappable[2] = {1, 0};
    long count = 0;
    long ref_map_triplets[4][32] = {
        {0,  0,  2, 2, 4,  4,  6, 6, 8, 8, 10, 10, 12, 12, 6, 6,
         16, 16, 2, 2, 12, 12, 6, 6, 8, 8, 10, 10, 4,  4,  6, 6},
        {0,  1,  2, 3, 4,  5,  6, 7, 8, 9, 10, 11, 12, 13, 6, 7,
         16, 17, 2, 3, 12, 13, 6, 7, 8, 9, 10, 11, 4,  5,  6, 7},
        {0,  0,  2, 2, 4,  5,  6, 7, 8, 9, 10, 10, 12, 13, 7, 6,
         16, 16, 2, 2, 13, 12, 6, 7, 9, 8, 10, 10, 5,  4,  7, 6},
        {0,  1,  2, 3, 4,  5,  6, 7, 8,  9,  10, 11, 12, 13, 14, 15,
         16, 17, 2, 3, 20, 21, 6, 7, 24, 25, 10, 11, 28, 29, 14, 15}};
    long ref_map_q[4][32] = {
        {0,  1,  2, 3, 4,  5,  6, 7, 8, 9, 10, 11, 12, 13, 6, 7,
         16, 17, 2, 3, 12, 13, 6, 7, 8, 9, 10, 11, 4,  5,  6, 7},
        {0,  1,  2, 3, 4,  5,  6, 7, 8, 9, 10, 11, 12, 13, 6, 7,
         16, 17, 2, 3, 12, 13, 6, 7, 8, 9, 10, 11, 4,  5,  6, 7},
        {0,  1,  2, 3, 4,  5,  6, 7, 8,  9,  10, 11, 12, 13, 14, 15,
         16, 17, 2, 3, 20, 21, 6, 7, 24, 25, 10, 11, 28, 29, 14, 15},
        {0,  1,  2, 3, 4,  5,  6, 7, 8,  9,  10, 11, 12, 13, 14, 15,
         16, 17, 2, 3, 20, 21, 6, 7, 24, 25, 10, 11, 28, 29, 14, 15}};

    for (i = 0; i < 2; i++) {
        for (j = 0; j < 2; j++) {
            num_triplets = gridsys_get_triplets_at_q(
                map_triplets, map_q, grid_point, D_diag, is_time_reversal[i], 4,
                AgNO2_tilde_rec_rotations_without_time_reversal_mesh12,
                swappable[j]);
            ASSERT_EQ(ref_num_triplets[i][j], num_triplets);
            for (k = 0; k < 32; k++) {
                ASSERT_EQ(ref_map_triplets[count][k], map_triplets[k]);
                ASSERT_EQ(ref_map_q[count][k], map_q[k]);
            }
            count++;
        }
    }
}

/**
 * @brief gridsys_get_triplets_at_q by wurtzite rotations with and without
 * force_SNF (i.e., transformed or not transformed rotations)
 * @details Four patterns, is_time_reversal x swappable, are tested.
 * The lattices generated with and without force_SNF are the same.
 * Therefore numbers of unique triplets should agree, which is this test.
 */
TEST(test_gridsys, test_gridsys_get_triplets_at_q_wurtzite_force_SNF) {
    long D_diag[2][3] = {{1, 5, 15}, {5, 5, 3}};
    long grid_point = 1;
    long map_triplets[75], map_q[75];
    long i, j, k, ll, num_triplets;
    long ref_unique_elems[4][2] = {{18, 30}, {24, 45}, {30, 30}, {45, 45}};
    long is_time_reversal[2] = {1, 0};
    long swappable[2] = {1, 0};
    long rec_rotations[2][12][3][3];

    for (i = 0; i < 2; i++) {
        for (j = 0; j < 12; j++) {
            for (k = 0; k < 3; k++) {
                for (ll = 0; ll < 3; ll++) {
                    if (i == 0) {
                        rec_rotations[i][j][k][ll] =
                            wurtzite_tilde_rec_rotations_without_time_reversal
                                [j][k][ll];
                    } else {
                        rec_rotations[i][j][k][ll] =
                            wurtzite_rec_rotations_without_time_reversal[j][k]
                                                                        [ll];
                    }
                }
            }
        }
    }

    for (i = 0; i < 2; i++) {          // force_SNF True or False
        for (j = 0; j < 2; j++) {      // swappable
            for (k = 0; k < 2; k++) {  // is_time_reversal
                num_triplets = gridsys_get_triplets_at_q(
                    map_triplets, map_q, grid_point, D_diag[i],
                    is_time_reversal[k], 12, rec_rotations[i], swappable[j]);
                ASSERT_EQ(ref_unique_elems[j * 2 + k][0], num_triplets);
                ASSERT_EQ(ref_unique_elems[j * 2 + k][0],
                          get_num_unique_elems(map_triplets, 75));
                ASSERT_EQ(ref_unique_elems[j * 2 + k][1],
                          get_num_unique_elems(map_q, 75));
            }
        }
    }
}

/**
 * @brief gridsys_get_BZ_triplets_at_q by wurtzite rotations with and without
 * force_SNF (i.e., transformed or not transformed rotations)
 * @details Four patterns, is_time_reversal x swappable, are tested.
 */
<<<<<<< HEAD
TEST(test_gridsys, test_gridsys_get_bz_triplets_at_q_wurtzite_force_SNF) {
=======
TEST(test_gridsys, test_gridsys_get_BZ_triplets_at_q_wurtzite_force_SNF) {
    long ref_triplets[8][45][3] = {
        {{1, 0, 4},   {1, 1, 3},   {1, 2, 2},   {1, 5, 91},  {1, 7, 90},
         {1, 10, 87}, {1, 12, 85}, {1, 13, 84}, {1, 14, 83}, {1, 18, 79},
         {1, 19, 77}, {1, 23, 74}, {1, 31, 66}, {1, 32, 65}, {1, 33, 64},
         {1, 36, 60}, {1, 38, 59}, {1, 41, 56}, {0, 0, 0},   {0, 0, 0},
         {0, 0, 0},   {0, 0, 0},   {0, 0, 0},   {0, 0, 0},   {0, 0, 0},
         {0, 0, 0},   {0, 0, 0},   {0, 0, 0},   {0, 0, 0},   {0, 0, 0},
         {0, 0, 0},   {0, 0, 0},   {0, 0, 0},   {0, 0, 0},   {0, 0, 0},
         {0, 0, 0},   {0, 0, 0},   {0, 0, 0},   {0, 0, 0},   {0, 0, 0},
         {0, 0, 0},   {0, 0, 0},   {0, 0, 0},   {0, 0, 0},   {0, 0, 0}},
        {{1, 0, 4},   {1, 1, 3},   {1, 2, 2},   {1, 5, 91},  {1, 7, 90},
         {1, 8, 88},  {1, 10, 87}, {1, 11, 86}, {1, 12, 85}, {1, 13, 84},
         {1, 14, 83}, {1, 15, 81}, {1, 17, 80}, {1, 18, 79}, {1, 19, 77},
         {1, 23, 74}, {1, 31, 66}, {1, 32, 65}, {1, 33, 64}, {1, 34, 63},
         {1, 35, 62}, {1, 36, 60}, {1, 38, 59}, {1, 41, 56}, {0, 0, 0},
         {0, 0, 0},   {0, 0, 0},   {0, 0, 0},   {0, 0, 0},   {0, 0, 0},
         {0, 0, 0},   {0, 0, 0},   {0, 0, 0},   {0, 0, 0},   {0, 0, 0},
         {0, 0, 0},   {0, 0, 0},   {0, 0, 0},   {0, 0, 0},   {0, 0, 0},
         {0, 0, 0},   {0, 0, 0},   {0, 0, 0},   {0, 0, 0},   {0, 0, 0}},
        {{1, 0, 4},   {1, 1, 3},   {1, 2, 2},   {1, 3, 1},   {1, 4, 0},
         {1, 5, 91},  {1, 7, 90},  {1, 8, 88},  {1, 10, 87}, {1, 11, 86},
         {1, 12, 85}, {1, 13, 84}, {1, 14, 83}, {1, 15, 81}, {1, 17, 80},
         {1, 18, 79}, {1, 19, 77}, {1, 21, 76}, {1, 22, 75}, {1, 23, 74},
         {1, 31, 66}, {1, 32, 65}, {1, 33, 64}, {1, 34, 63}, {1, 35, 62},
         {1, 36, 60}, {1, 38, 59}, {1, 39, 57}, {1, 41, 56}, {1, 42, 55},
         {0, 0, 0},   {0, 0, 0},   {0, 0, 0},   {0, 0, 0},   {0, 0, 0},
         {0, 0, 0},   {0, 0, 0},   {0, 0, 0},   {0, 0, 0},   {0, 0, 0},
         {0, 0, 0},   {0, 0, 0},   {0, 0, 0},   {0, 0, 0},   {0, 0, 0}},
        {{1, 0, 4},   {1, 1, 3},   {1, 2, 2},   {1, 3, 1},   {1, 4, 0},
         {1, 5, 91},  {1, 7, 90},  {1, 8, 88},  {1, 10, 87}, {1, 11, 86},
         {1, 12, 85}, {1, 13, 84}, {1, 14, 83}, {1, 15, 81}, {1, 17, 80},
         {1, 18, 79}, {1, 19, 77}, {1, 21, 76}, {1, 22, 75}, {1, 23, 74},
         {1, 31, 66}, {1, 32, 65}, {1, 33, 64}, {1, 34, 63}, {1, 35, 62},
         {1, 36, 60}, {1, 38, 59}, {1, 39, 57}, {1, 41, 56}, {1, 42, 55},
         {1, 43, 54}, {1, 44, 53}, {1, 45, 52}, {1, 46, 50}, {1, 48, 49},
         {1, 62, 35}, {1, 63, 34}, {1, 64, 33}, {1, 65, 32}, {1, 66, 31},
         {1, 67, 29}, {1, 69, 28}, {1, 70, 26}, {1, 72, 25}, {1, 73, 24}},
        {{1, 0, 4},   {1, 1, 3},   {1, 2, 2},   {1, 5, 30},  {1, 6, 28},
         {1, 10, 25}, {1, 11, 23}, {1, 13, 21}, {1, 16, 19}, {1, 31, 66},
         {1, 32, 65}, {1, 33, 64}, {1, 36, 92}, {1, 37, 90}, {1, 41, 87},
         {1, 42, 85}, {1, 44, 83}, {1, 47, 81}, {0, 0, 0},   {0, 0, 0},
         {0, 0, 0},   {0, 0, 0},   {0, 0, 0},   {0, 0, 0},   {0, 0, 0},
         {0, 0, 0},   {0, 0, 0},   {0, 0, 0},   {0, 0, 0},   {0, 0, 0},
         {0, 0, 0},   {0, 0, 0},   {0, 0, 0},   {0, 0, 0},   {0, 0, 0},
         {0, 0, 0},   {0, 0, 0},   {0, 0, 0},   {0, 0, 0},   {0, 0, 0},
         {0, 0, 0},   {0, 0, 0},   {0, 0, 0},   {0, 0, 0},   {0, 0, 0}},
        {{1, 0, 4},   {1, 1, 3},   {1, 2, 2},   {1, 5, 30},  {1, 6, 28},
         {1, 10, 25}, {1, 11, 23}, {1, 13, 21}, {1, 16, 19}, {1, 31, 66},
         {1, 32, 65}, {1, 33, 64}, {1, 34, 63}, {1, 35, 62}, {1, 36, 92},
         {1, 37, 90}, {1, 39, 89}, {1, 40, 88}, {1, 41, 87}, {1, 42, 85},
         {1, 44, 83}, {1, 46, 82}, {1, 47, 81}, {1, 48, 80}, {0, 0, 0},
         {0, 0, 0},   {0, 0, 0},   {0, 0, 0},   {0, 0, 0},   {0, 0, 0},
         {0, 0, 0},   {0, 0, 0},   {0, 0, 0},   {0, 0, 0},   {0, 0, 0},
         {0, 0, 0},   {0, 0, 0},   {0, 0, 0},   {0, 0, 0},   {0, 0, 0},
         {0, 0, 0},   {0, 0, 0},   {0, 0, 0},   {0, 0, 0},   {0, 0, 0}},
        {{1, 0, 4},   {1, 1, 3},   {1, 2, 2},   {1, 3, 1},   {1, 4, 0},
         {1, 5, 30},  {1, 6, 28},  {1, 8, 27},  {1, 9, 26},  {1, 10, 25},
         {1, 11, 23}, {1, 13, 21}, {1, 15, 20}, {1, 16, 19}, {1, 17, 18},
         {1, 31, 66}, {1, 32, 65}, {1, 33, 64}, {1, 34, 63}, {1, 35, 62},
         {1, 36, 92}, {1, 37, 90}, {1, 39, 89}, {1, 40, 88}, {1, 41, 87},
         {1, 42, 85}, {1, 44, 83}, {1, 46, 82}, {1, 47, 81}, {1, 48, 80},
         {0, 0, 0},   {0, 0, 0},   {0, 0, 0},   {0, 0, 0},   {0, 0, 0},
         {0, 0, 0},   {0, 0, 0},   {0, 0, 0},   {0, 0, 0},   {0, 0, 0},
         {0, 0, 0},   {0, 0, 0},   {0, 0, 0},   {0, 0, 0},   {0, 0, 0}},
        {{1, 0, 4},   {1, 1, 3},   {1, 2, 2},   {1, 3, 1},   {1, 4, 0},
         {1, 5, 30},  {1, 6, 28},  {1, 8, 27},  {1, 9, 26},  {1, 10, 25},
         {1, 11, 23}, {1, 13, 21}, {1, 15, 20}, {1, 16, 19}, {1, 17, 18},
         {1, 31, 66}, {1, 32, 65}, {1, 33, 64}, {1, 34, 63}, {1, 35, 62},
         {1, 36, 92}, {1, 37, 90}, {1, 39, 89}, {1, 40, 88}, {1, 41, 87},
         {1, 42, 85}, {1, 44, 83}, {1, 46, 82}, {1, 47, 81}, {1, 48, 80},
         {1, 62, 35}, {1, 63, 34}, {1, 64, 33}, {1, 65, 32}, {1, 66, 31},
         {1, 67, 61}, {1, 68, 59}, {1, 70, 58}, {1, 71, 57}, {1, 72, 56},
         {1, 73, 54}, {1, 75, 52}, {1, 77, 51}, {1, 78, 50}, {1, 79, 49}}};
    long ref_ir_weights[8][45] = {
        {2, 2, 1, 8, 4, 8, 4, 8, 8, 4, 4, 2, 4, 4, 2, 4, 2, 4, 0, 0, 0, 0, 0,
         0, 0, 0, 0, 0, 0, 0, 0, 0, 0, 0, 0, 0, 0, 0, 0, 0, 0, 0, 0, 0, 0},
        {2, 2, 1, 4, 4, 4, 4, 4, 4, 4, 4, 4, 4, 4, 4, 2, 2, 2, 2, 2, 2, 4, 2,
         4, 0, 0, 0, 0, 0, 0, 0, 0, 0, 0, 0, 0, 0, 0, 0, 0, 0, 0, 0, 0, 0},
        {1, 1, 1, 1, 1, 4, 4, 4, 4, 4, 4, 4, 4, 4, 4, 2, 2, 2, 2, 2, 2, 2, 2,
         2, 2, 2, 2, 2, 2, 2, 0, 0, 0, 0, 0, 0, 0, 0, 0, 0, 0, 0, 0, 0, 0},
        {1, 1, 1, 1, 1, 2, 2, 2, 2, 2, 2, 2, 2, 2, 2, 2, 2, 2, 2, 2, 1, 1, 1,
         1, 1, 2, 2, 2, 2, 2, 2, 2, 2, 2, 2, 1, 1, 1, 1, 1, 2, 2, 2, 2, 2},
        {2, 2, 1, 4, 4, 2, 4, 2, 4, 4, 4, 2, 8, 8, 4, 8, 4, 8, 0, 0, 0, 0, 0,
         0, 0, 0, 0, 0, 0, 0, 0, 0, 0, 0, 0, 0, 0, 0, 0, 0, 0, 0, 0, 0, 0},
        {2, 2, 1, 4, 4, 2, 4, 2, 4, 2, 2, 2, 2, 2, 4, 4, 4, 4, 4, 4, 4, 4, 4,
         4, 0, 0, 0, 0, 0, 0, 0, 0, 0, 0, 0, 0, 0, 0, 0, 0, 0, 0, 0, 0, 0},
        {1, 1, 1, 1, 1, 2, 2, 2, 2, 2, 2, 2, 2, 2, 2, 2, 2, 2, 2, 2, 4, 4, 4,
         4, 4, 4, 4, 4, 4, 4, 0, 0, 0, 0, 0, 0, 0, 0, 0, 0, 0, 0, 0, 0, 0},
        {1, 1, 1, 1, 1, 2, 2, 2, 2, 2, 2, 2, 2, 2, 2, 1, 1, 1, 1, 1, 2, 2, 2,
         2, 2, 2, 2, 2, 2, 2, 1, 1, 1, 1, 1, 2, 2, 2, 2, 2, 2, 2, 2, 2, 2}};
    long ref_num_triplets[8] = {18, 24, 30, 45, 18, 24, 30, 45};

>>>>>>> 7cfe3c96
    long D_diag[2][3] = {{1, 5, 15}, {5, 5, 3}};
    long PS[3] = {0, 0, 0};
    long Q[2][3][3] = {{{-1, 0, -6}, {0, -1, 0}, {-1, 0, -5}},
                       {{1, 0, 0}, {0, 1, 0}, {0, 0, 1}}};
    double rec_lattice[3][3] = {{0.3214400514304082, 0.0, 0.0},
                                {0.18558350022167336, 0.37116700044334666, 0.0},
                                {0.0, 0.0, 0.20088388911209318}};
    long grid_point = 1;
    long map_triplets[75], map_q[75];
    long i, j, k, ll, count, num_triplets_1, num_triplets_2, bz_size;
    long is_time_reversal[2] = {1, 0};
    long swappable[2] = {1, 0};
    long rec_rotations[2][12][3][3];
    long triplets[75][3];
    long bz_grid_addresses[108][3];
    long bz_map[76];
    long bzg2grg[108];

    for (i = 0; i < 2; i++) {
        for (j = 0; j < 12; j++) {
            for (k = 0; k < 3; k++) {
                for (ll = 0; ll < 3; ll++) {
                    if (i == 0) {
                        rec_rotations[i][j][k][ll] =
                            wurtzite_tilde_rec_rotations_without_time_reversal
                                [j][k][ll];
                    } else {
                        rec_rotations[i][j][k][ll] =
                            wurtzite_rec_rotations_without_time_reversal[j][k]
                                                                        [ll];
                    }
                }
            }
        }
    }

    count = 0;
    for (i = 0; i < 2; i++) {  // force_SNF True or False
        bz_size =
            gridsys_get_bz_grid_addresses(bz_grid_addresses, bz_map, bzg2grg,
                                          D_diag[i], Q[i], PS, rec_lattice, 2);
        ASSERT_EQ(93, bz_size);
        // for (ll = 0; ll < 93; ll++) {
        //     printf("[%ld, %ld, %ld]\n", bz_grid_addresses[ll][0],
        //            bz_grid_addresses[ll][1], bz_grid_addresses[ll][2]);
        // }
        for (j = 0; j < 2; j++) {      // swappable
            for (k = 0; k < 2; k++) {  // is_time_reversal
                num_triplets_1 = gridsys_get_triplets_at_q(
                    map_triplets, map_q, grid_point, D_diag[i],
                    is_time_reversal[k], 12, rec_rotations[i], swappable[j]);
                num_triplets_2 = gridsys_get_bz_triplets_at_q(
                    triplets, grid_point, bz_grid_addresses, bz_map,
                    map_triplets, 75, D_diag[i], Q[i], 2);
                ASSERT_EQ(num_triplets_1, num_triplets_2);
                ASSERT_EQ(num_triplets_1, ref_num_triplets[count]);
                for (ll = 0; ll < num_triplets_2; ll++) {
                    // printf("%ld %ld %ld %ld [%ld %ld %ld] [%ld %ld %ld]\n",
                    // i,
                    //        j, k, ll, ref_triplets[count][ll][0],
                    //        ref_triplets[count][ll][1],
                    //        ref_triplets[count][ll][2], triplets[ll][0],
                    //        triplets[ll][1], triplets[ll][2]);
                    ASSERT_EQ(ref_triplets[count][ll][0], triplets[ll][0]);
                    ASSERT_EQ(ref_triplets[count][ll][1], triplets[ll][1]);
                    ASSERT_EQ(ref_triplets[count][ll][2], triplets[ll][2]);
                }
                count++;
            }
        }
    }
}<|MERGE_RESOLUTION|>--- conflicted
+++ resolved
@@ -981,10 +981,7 @@
  * force_SNF (i.e., transformed or not transformed rotations)
  * @details Four patterns, is_time_reversal x swappable, are tested.
  */
-<<<<<<< HEAD
 TEST(test_gridsys, test_gridsys_get_bz_triplets_at_q_wurtzite_force_SNF) {
-=======
-TEST(test_gridsys, test_gridsys_get_BZ_triplets_at_q_wurtzite_force_SNF) {
     long ref_triplets[8][45][3] = {
         {{1, 0, 4},   {1, 1, 3},   {1, 2, 2},   {1, 5, 91},  {1, 7, 90},
          {1, 10, 87}, {1, 12, 85}, {1, 13, 84}, {1, 14, 83}, {1, 18, 79},
@@ -1077,7 +1074,6 @@
          2, 2, 2, 2, 2, 2, 2, 1, 1, 1, 1, 1, 2, 2, 2, 2, 2, 2, 2, 2, 2, 2}};
     long ref_num_triplets[8] = {18, 24, 30, 45, 18, 24, 30, 45};
 
->>>>>>> 7cfe3c96
     long D_diag[2][3] = {{1, 5, 15}, {5, 5, 3}};
     long PS[3] = {0, 0, 0};
     long Q[2][3][3] = {{{-1, 0, -6}, {0, -1, 0}, {-1, 0, -5}},
