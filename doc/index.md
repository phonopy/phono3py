# Welcome to phono3py

This software calculates phonon-phonon interaction and related properties using
the supercell approach. For example, the following physical values are obtained:

- {ref}`Lattice thermal conductivity by relaxation time approximation
and direct-solution of phonon Boltzmann equation and
the Wigner transport equation <LTC_options>`
- {ref}`Cummulative lattice thermal conductivity and related properties <auxiliary_tools_kaccum>`
- {ref}`self_energy_options` (Phonon lifetime/linewidth)
- {ref}`jdos_option`
- {ref}`spectral_function_option`
- Built-in interfaces for {ref}`VASP <vasp_interface>`,
  {ref}`QE (pw) <qe_interface>`, {ref}`CRYSTAL <crystal_interface>`,
  {ref}`TURBOMOLE <turbomole_interface>`, and Abinit (see
  {ref}`calculator_interfaces`).
- API is prepared to operate phono3py from Python
  ([example](https://github.com/phonopy/phono3py/blob/master/example/Si-PBEsol/Si.py)).

<<<<<<< HEAD
=======
Papers that may introduce phono3py:

- Theoretical background is summarized in this paper:
  <http://dx.doi.org/10.1103/PhysRevB.91.094306> (arxiv
  <http://arxiv.org/abs/1501.00691>).
- Introduction to phono3py application:
  <https://doi.org/10.1103/PhysRevB.97.224306> (open access).

>>>>>>> 771e628b
```{image} Si-kaccum.png
:width: 20%
```

```{image} Si-kaccum-MFP.png
:width: 20%
```

```{image} Si-kdeplot.png
:width: 22%
```

## Documentation

```{toctree}
:maxdepth: 1
install
workflow
examples
Interfaces to calculators (VASP, QE, CRYSTAL, Abinit, TURBOMOLE) <interfaces>
command-options
input-output-files
hdf5_howto
auxiliary-tools
direct-solution
wigner-solution
workload-distribution
cutoff-pair
external-tools
phono3py-api
phono3py-load
tips
citation
reference
changelog
```

## Mailing list

For questions, bug reports, and comments, please visit following mailing list:

<https://lists.sourceforge.net/lists/listinfo/phonopy-users>

Message body including attached files has to be smaller than 300 KB.

## License

BSD-3-Clause (New BSD)

## Contributors

- Atsushi Togo, National Institute for Materials Science

## Acknowledgements

Phono3py development is supported by:

- National Institute for Materials Science<|MERGE_RESOLUTION|>--- conflicted
+++ resolved
@@ -17,17 +17,6 @@
 - API is prepared to operate phono3py from Python
   ([example](https://github.com/phonopy/phono3py/blob/master/example/Si-PBEsol/Si.py)).
 
-<<<<<<< HEAD
-=======
-Papers that may introduce phono3py:
-
-- Theoretical background is summarized in this paper:
-  <http://dx.doi.org/10.1103/PhysRevB.91.094306> (arxiv
-  <http://arxiv.org/abs/1501.00691>).
-- Introduction to phono3py application:
-  <https://doi.org/10.1103/PhysRevB.97.224306> (open access).
-
->>>>>>> 771e628b
 ```{image} Si-kaccum.png
 :width: 20%
 ```
