--- conflicted
+++ resolved
@@ -34,33 +34,6 @@
     os.environ['CFLAGS'] = config_var.replace(
         "-Werror=declaration-after-statement", "")
 
-<<<<<<< HEAD
-sources = ['c/_phono3py.c',
-           'c/collision_matrix.c',
-           'c/dynmat.c',
-           'c/fc3.c',
-           'c/imag_self_energy_with_g.c',
-           'c/interaction.c',
-           'c/isotope.c',
-           'c/kgrid.c',
-           'c/kpoint.c',
-           'c/lapack_wrapper.c',
-           'c/mathfunc.c',
-           'c/phono3py.c',
-           'c/phonoc_array.c',
-           'c/phonoc_utils.c',
-           'c/phonon.c',
-           'c/pp_collision.c',
-           'c/real_self_energy.c',
-           'c/real_to_reciprocal.c',
-           'c/reciprocal_to_normal.c',
-           'c/tetrahedron_method.c',
-           'c/triplet.c',
-           'c/triplet_iw.c',
-           'c/triplet_kpoint.c']
-
-=======
->>>>>>> 1172d0ce
 extra_compile_args = ['-fopenmp', ]
 include_dirs = ['c', ] + include_dirs_numpy
 define_macros = []
